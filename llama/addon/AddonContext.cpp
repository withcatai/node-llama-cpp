--- conflicted
+++ resolved
@@ -420,21 +420,8 @@
         }
 
         if (options.Has("flashAttention")) {
-<<<<<<< HEAD
-            if (options.Get("flashAttention").IsBoolean()) {
-                bool value = options.Get("flashAttention").As<Napi::Boolean>().Value();
-                if (value) {
-                    context_params.flash_attn_type = LLAMA_FLASH_ATTN_TYPE_ENABLED;
-                } else {
-                    context_params.flash_attn_type = LLAMA_FLASH_ATTN_TYPE_DISABLED;
-                }
-            } else {
-                context_params.flash_attn_type = LLAMA_FLASH_ATTN_TYPE_AUTO;
-            }
-=======
             bool flashAttention = options.Get("flashAttention").As<Napi::Boolean>().Value();
             context_params.flash_attn_type = flashAttention ? LLAMA_FLASH_ATTN_TYPE_ENABLED : LLAMA_FLASH_ATTN_TYPE_DISABLED;
->>>>>>> 76b505ed
         }
 
         if (options.Has("threads")) {
